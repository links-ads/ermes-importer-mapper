version: "3"

volumes:
  psgdata:
    driver: local
    driver_opts:
      o: bind
      type: none
      device: ${VOL_DIR}/psgdata
  gsvdata:
    driver: local
    driver_opts:
      o: bind
      type: none
      device: ${VOL_DIR}/gsvdata

services:
  database:
    image: kartoza/postgis:13-3.1
    env_file: .env
    environment:
      - POSTGRES_DB=${DATABASE_NAME}
      - POSTGRES_USER=${DATABASE_USER}
      - POSTGRES_PASSWORD=${DATABASE_PASS}
      - POSTGRES_MULTIPLE_EXTENSIONS=postgis,hstore,postgis_topology,postgis_raster,pgrouting
    volumes:
      - psgdata:/var/lib/postgis/data
    restart: unless-stopped

<<<<<<< HEAD
    geoserver:
        image: kartoza/geoserver:${GEOSERVER_VERSION}
        env_file: .env
        restart: unless-stopped
        environment:
            - JAVA_OPTS='-Dorg.geotools.coverage.io.netcdf.enhance.ScaleMissing=true'
            - GEOSERVER_ADMIN_USER=${GEOSERVER_ADMIN_USER}
            - GEOSERVER_ADMIN_PASSWORD=${GEOSERVER_ADMIN_PASSWORD}
            - GEOSERVER_DATA_DIR=${GEOSERVER_DATA_DIR}
            - GEOWEBCACHE_CACHE_DIR=${GEOWEBCACHE_CACHE_DIR}
            - INITIAL_MEMORY=${INITIAL_MEMORY}
            - MAXIMUM_MEMORY=${MAXIMUM_MEMORY}
            - STABLE_EXTENSIONS=netcdf-plugin,wmts-multi-dimensional-plugin,wps-download-plugin
            - COMMUNITY_EXTENSIONS=ncwms-plugin
            - GEOSERVER_CSRF_WHITELIST=${GEOSERVER_HOST}
            - EXISTING_DATA_DIR=true
        volumes:
            - gsvdata:${GEOSERVER_DATA_DIR}:rw
        depends_on:
            - database
=======
  geoserver:
    image: kartoza/geoserver:2.21.1
    env_file: .env
    restart: unless-stopped
    environment:
      - JAVA_OPTS='-Dorg.geotools.coverage.io.netcdf.enhance.ScaleMissing=true'
      - GEOSERVER_ADMIN_USER=${GEOSERVER_ADMIN_USER}
      - GEOSERVER_ADMIN_PASSWORD=${GEOSERVER_ADMIN_PASSWORD}
      - GEOSERVER_DATA_DIR=${GEOSERVER_DATA_DIR}
      - GEOWEBCACHE_CACHE_DIR=${GEOWEBCACHE_CACHE_DIR}
      - INITIAL_MEMORY=${INITIAL_MEMORY}
      - MAXIMUM_MEMORY=${MAXIMUM_MEMORY}
      - STABLE_EXTENSIONS=netcdf-plugin,wmts-multi-dimensional-plugin,wps-download-plugin
      - COMMUNITY_EXTENSIONS=ncwms-plugin
      - GEOSERVER_CSRF_WHITELIST=${GEOSERVER_HOST}
      - EXISTING_DATA_DIR=true
    volumes:
      - gsvdata:${GEOSERVER_DATA_DIR}:rw
    depends_on:
      - database
>>>>>>> b85d1ede

  importer:
    build:
      context: .
      dockerfile: containers/importer/Dockerfile
      args:
        - TARGET=${TARGET}
    image: links/importer:${TARGET}
    env_file: .env
    command: importer
    volumes:
      - gsvdata:/opt/geoserver/data_dir:rw
    depends_on:
      - database
    restart: unless-stopped

  webserver:
    image: links/importer:${TARGET}
    env_file: .env
    command: webserver
    volumes:
      - gsvdata:/opt/geoserver/data_dir
    depends_on:
      - importer
      - database
      - geoserver
    restart: unless-stopped<|MERGE_RESOLUTION|>--- conflicted
+++ resolved
@@ -27,28 +27,6 @@
       - psgdata:/var/lib/postgis/data
     restart: unless-stopped
 
-<<<<<<< HEAD
-    geoserver:
-        image: kartoza/geoserver:${GEOSERVER_VERSION}
-        env_file: .env
-        restart: unless-stopped
-        environment:
-            - JAVA_OPTS='-Dorg.geotools.coverage.io.netcdf.enhance.ScaleMissing=true'
-            - GEOSERVER_ADMIN_USER=${GEOSERVER_ADMIN_USER}
-            - GEOSERVER_ADMIN_PASSWORD=${GEOSERVER_ADMIN_PASSWORD}
-            - GEOSERVER_DATA_DIR=${GEOSERVER_DATA_DIR}
-            - GEOWEBCACHE_CACHE_DIR=${GEOWEBCACHE_CACHE_DIR}
-            - INITIAL_MEMORY=${INITIAL_MEMORY}
-            - MAXIMUM_MEMORY=${MAXIMUM_MEMORY}
-            - STABLE_EXTENSIONS=netcdf-plugin,wmts-multi-dimensional-plugin,wps-download-plugin
-            - COMMUNITY_EXTENSIONS=ncwms-plugin
-            - GEOSERVER_CSRF_WHITELIST=${GEOSERVER_HOST}
-            - EXISTING_DATA_DIR=true
-        volumes:
-            - gsvdata:${GEOSERVER_DATA_DIR}:rw
-        depends_on:
-            - database
-=======
   geoserver:
     image: kartoza/geoserver:2.21.1
     env_file: .env
@@ -69,7 +47,6 @@
       - gsvdata:${GEOSERVER_DATA_DIR}:rw
     depends_on:
       - database
->>>>>>> b85d1ede
 
   importer:
     build:
